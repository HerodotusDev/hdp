[workspace]
members = ["cli", "examples/private-input-module", "hdp"]

[workspace.package]
<<<<<<< HEAD
resolver = "2"
version = "0.4.0"
=======
version = "0.7.0"
>>>>>>> bdd86c99
edition = "2021"
license-file = "LICENSE"
authors = ["Pia <pia@herodotus.dev>"]
repository = "https://github.com/HerodotusDev/hdp"
homepage = "https://herodotus.dev/"
exclude = ["benches/", "fixtures/", "examples/"]
keywords = ["blockchain", "ethereum", "rust", "data-processor", "storage-proof"]
categories = [
    "command-line-interface",
    "cryptography::cryptocurrencies",
    "compilers",
    "asynchronous",
]

[workspace.dependencies]
hdp = { path = "hdp" }
hdp-cli = { path = "cli" }
tokio = { version = "1", features = ["full"] }
tempfile = "3.10.1"
alloy-merkle-tree = { version = "0.7.1" }
alloy = { version = "0.4.2", features = ["full"] }
alloy-rlp = { version = "0.3.8", features = ["derive"] }
anyhow = "1.0.79"
serde = { version = "1.0", features = ["derive"] }
serde_with = "2.3.2"
serde_json = "1.0"
tracing = "0.1"
reqwest = { version = "0.11", features = ["json"] }
rand = "0.8.4"
regex = "1"
starknet = "0.11.0"
starknet-crypto = "0.7.1"
starknet-types-core = "0.1.5"
cairo-lang-starknet-classes = "2.7.0"
cairo-vm = "1.0.0-rc6"
futures = "0.3.30"
lazy_static = "1.4.0"
thiserror = "1.0"
<<<<<<< HEAD
eth-trie-proofs = { version = "0.1.1", git = "https://github.com/HerodotusDev/trie-proofs.git" }
sn-trie-proofs = { version = "0.1.0", git = "https://github.com/HerodotusDev/trie-proofs.git" }

=======
eth-trie-proofs = "0.1.2"
>>>>>>> bdd86c99
itertools = "0.10"<|MERGE_RESOLUTION|>--- conflicted
+++ resolved
@@ -1,14 +1,10 @@
 [workspace]
+resolver = "2"
 members = ["cli", "examples/private-input-module", "hdp"]
 
 [workspace.package]
-<<<<<<< HEAD
-resolver = "2"
-version = "0.4.0"
-=======
+edition = "2021"
 version = "0.7.0"
->>>>>>> bdd86c99
-edition = "2021"
 license-file = "LICENSE"
 authors = ["Pia <pia@herodotus.dev>"]
 repository = "https://github.com/HerodotusDev/hdp"
@@ -46,11 +42,6 @@
 futures = "0.3.30"
 lazy_static = "1.4.0"
 thiserror = "1.0"
-<<<<<<< HEAD
-eth-trie-proofs = { version = "0.1.1", git = "https://github.com/HerodotusDev/trie-proofs.git" }
 sn-trie-proofs = { version = "0.1.0", git = "https://github.com/HerodotusDev/trie-proofs.git" }
-
-=======
 eth-trie-proofs = "0.1.2"
->>>>>>> bdd86c99
 itertools = "0.10"