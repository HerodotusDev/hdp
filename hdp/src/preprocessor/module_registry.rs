//! Module registry is a service that provides the ability to fetch modules from the StarkNet network.
//! It fetch contract class from the StarkNet network and compile it to the casm.

use cairo_lang_starknet_classes::casm_contract_class::{
    CasmContractClass, StarknetSierraCompilationError,
};
use starknet_crypto::Felt;

use crate::{
    constant::HERODOTUS_PROGRAM_REGISTRY_URL,
    primitives::task::{
        module::{Module, ModuleInput},
        ExtendedModule,
    },
};
use reqwest::Client;
<<<<<<< HEAD
use starknet_types_core::felt::Felt;
=======

>>>>>>> bdd86c99
use std::{path::PathBuf, str::FromStr};
use thiserror::Error;
use tracing::info;

#[derive(Error, Debug)]
pub enum ModuleRegistryError {
    #[error("Serialize error: {0}")]
    SerializeError(#[from] serde_json::Error),

    #[error("StarkNet error: {0}")]
    StarkNetSierraCompileError(#[from] StarknetSierraCompilationError),

    #[error("StarkNet Provider error: {0}")]
    StarkNetProviderError(#[from] starknet::providers::ProviderError),

    #[error("Cairo1 module should have sierra as class")]
    SierraNotFound,

    #[error("Tokio join error: {0}")]
    TokioJoinError(#[from] tokio::task::JoinError),

    #[error("Module class source error: {0}")]
    ClassSourceError(String),

    #[error("Type conversion error: {0}")]
    TypeConversionError(String),
}

pub struct ModuleRegistry {
    client: Client,
}

impl Default for ModuleRegistry {
    fn default() -> Self {
        Self::new()
    }
}

impl ModuleRegistry {
    pub fn new() -> Self {
        let client = Client::new();
        Self { client }
    }

    pub async fn get_extended_module_from_class_source_string(
        &self,
        program_hash: Option<String>,
        local_class_path: Option<PathBuf>,
        module_inputs: Vec<String>,
    ) -> Result<ExtendedModule, ModuleRegistryError> {
<<<<<<< HEAD
        let program_hash = program_hash.map(|program_hash| {
            Felt::from_hex(&program_hash).expect("program hash cannot be converted to FieldElement")
        });
=======
        let program_hash = program_hash.map(|program_hash| Felt::from_hex(&program_hash).unwrap());
>>>>>>> bdd86c99
        let module_inputs: Result<Vec<ModuleInput>, _> = module_inputs
            .into_iter()
            .map(|input| ModuleInput::from_str(&input))
            .collect();

        let module_inputs =
            module_inputs.map_err(|e| ModuleRegistryError::TypeConversionError(e.to_string()))?;

        self.get_extended_module_from_class_source(program_hash, local_class_path, module_inputs)
            .await
    }

    pub async fn get_extended_module_from_class_source(
        &self,
        program_hash: Option<Felt>,
        local_class_path: Option<PathBuf>,
        module_inputs: Vec<ModuleInput>,
    ) -> Result<ExtendedModule, ModuleRegistryError> {
        if program_hash.is_some() && local_class_path.is_some() {
            return Err(ModuleRegistryError::ClassSourceError(
                "Only one of program_hash or local_class_path must be provided".to_string(),
            ));
        }

        let casm = if let Some(ref local_class_path) = local_class_path {
            self.get_module_class_from_local_path(local_class_path)
                .await?
        } else if let Some(program_hash) = program_hash {
            self.get_module_class_from_program_hash(program_hash)
                .await?
        } else {
            return Err(ModuleRegistryError::ClassSourceError(
                "One of program_hash or local_class_path must be provided".to_string(),
            ));
        };

        let program_hash = casm.compiled_class_hash();
        let converted_hash = Felt::from_bytes_be(&program_hash.to_bytes_be());
        info!("program Hash: {:#?}", converted_hash);

        let module = Module {
            program_hash: converted_hash,
            inputs: module_inputs,
            local_class_path,
        };

        Ok(ExtendedModule {
            task: module,
            module_class: casm,
        })
    }

    async fn get_module_class_from_local_path(
        &self,
        local_class_path: &PathBuf,
    ) -> Result<CasmContractClass, ModuleRegistryError> {
        let casm: CasmContractClass =
            serde_json::from_str(&std::fs::read_to_string(local_class_path).map_err(|_| {
                ModuleRegistryError::ClassSourceError(
                    "Local class path is not a valid JSON file".to_string(),
                )
            })?)?;

        info!(
            "contract class fetched successfully from local path: {:?}",
            local_class_path
        );
        Ok(casm)
    }

    async fn get_module_class_from_program_hash(
        &self,
        program_hash: Felt,
    ) -> Result<CasmContractClass, ModuleRegistryError> {
        let program_hash_hex = format!("{:#x}", program_hash);

        info!(
            "fetching contract class from module registry... program_hash: {}",
            program_hash_hex
        );

        let api_url = format!("{}={}", HERODOTUS_PROGRAM_REGISTRY_URL, program_hash_hex);

        let response = self
            .client
            .get(&api_url)
            .header("User-Agent", "request")
            .send()
            .await
            .expect("response is failed");

        // Check if the response status is successful
        if response.status().is_success() {
            let response_text = response.text().await.expect("cannot get response");
            let casm: CasmContractClass = serde_json::from_str(&response_text)?;
            info!(
                "contract class fetched successfully from program_hash: {:?}",
                program_hash
            );
            Ok(casm)
        } else {
            Err(ModuleRegistryError::ClassSourceError(
                "failed to fetch contract class".to_string(),
            ))
        }
    }
}

#[cfg(test)]
mod tests {

    use starknet_crypto::Felt;

    use super::*;

    fn init() -> (ModuleRegistry, Felt) {
        let module_registry = ModuleRegistry::new();
        // This is test contract class hash
        let program_hash =
            Felt::from_hex("0x64041a339b1edd10de83cf031cfa938645450f971d2527c90d4c2ce68d7d412")
                .unwrap();

        (module_registry, program_hash)
    }

    #[tokio::test]
    async fn test_get_module() {
        let (module_registry, program_hash) = init();
        let _casm_from_rpc = module_registry
            .get_module_class_from_program_hash(program_hash)
            .await
            .unwrap();
    }

    #[tokio::test]
    async fn test_get_multiple_module_classes() {
        let (module_registry, program_hash) = init();
        println!("{}", program_hash);

        let extended_modules = module_registry
            .get_extended_module_from_class_source(Some(program_hash), None, vec![])
            .await
            .unwrap();

        assert_eq!(
            extended_modules.task.program_hash,
            Felt::from_hex("0x64041a339b1edd10de83cf031cfa938645450f971d2527c90d4c2ce68d7d412")
                .unwrap()
        );
        assert_eq!(extended_modules.task.inputs, vec![]);
    }
}<|MERGE_RESOLUTION|>--- conflicted
+++ resolved
@@ -14,11 +14,6 @@
     },
 };
 use reqwest::Client;
-<<<<<<< HEAD
-use starknet_types_core::felt::Felt;
-=======
-
->>>>>>> bdd86c99
 use std::{path::PathBuf, str::FromStr};
 use thiserror::Error;
 use tracing::info;
@@ -69,13 +64,9 @@
         local_class_path: Option<PathBuf>,
         module_inputs: Vec<String>,
     ) -> Result<ExtendedModule, ModuleRegistryError> {
-<<<<<<< HEAD
         let program_hash = program_hash.map(|program_hash| {
             Felt::from_hex(&program_hash).expect("program hash cannot be converted to FieldElement")
         });
-=======
-        let program_hash = program_hash.map(|program_hash| Felt::from_hex(&program_hash).unwrap());
->>>>>>> bdd86c99
         let module_inputs: Result<Vec<ModuleInput>, _> = module_inputs
             .into_iter()
             .map(|input| ModuleInput::from_str(&input))
