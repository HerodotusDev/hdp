use super::provider::EvmProvider;
use crate::primitives::processed_types::account::ProcessedAccount;
use crate::primitives::processed_types::block_proofs::{convert_to_mmr_with_headers, ProcessedBlockProofs};
use crate::primitives::processed_types::header::ProcessedHeader;
use crate::primitives::processed_types::mmr::MMRMeta;
use crate::primitives::processed_types::mpt::ProcessedMPTProof;
use crate::primitives::processed_types::receipt::ProcessedReceipt;
use crate::primitives::processed_types::storage::ProcessedStorage;
use crate::primitives::processed_types::transaction::ProcessedTransaction;
use crate::provider::error::ProviderError;
use crate::provider::key::{
    EvmAccountKey, CategorizedFetchKeys, EvmHeaderKey, EvmStorageKey,
    EvmBlockTxKey, EvmBlockReceiptKey,
};
use alloy::primitives::{Address, BlockNumber, Bytes, TxIndex, B256};
use alloy::transports::{RpcError, TransportErrorKind};
use eth_trie_proofs::tx_receipt_trie::TxReceiptsMptHandler;
use eth_trie_proofs::tx_trie::TxsMptHandler;
use eth_trie_proofs::EthTrieError;
use std::collections::{HashMap, HashSet};
use std::time::Instant;
use tracing::info;

impl EvmProvider {
    /// This is the public entry point of provider.
    pub async fn fetch_proofs_from_keys(
        &self,
        fetch_keys: CategorizedFetchKeys,
    ) -> Result<ProcessedBlockProofs, ProviderError> {
        let chain_id = self.header_provider.chain_id.to_numeric_id();
        // fetch proofs using keys and construct result
        let mmr_with_headers = self.get_headers_from_keys(fetch_keys.headers).await?;
        let mut accounts = if fetch_keys.accounts.is_empty() {
            HashSet::new()
        } else {
            self.get_accounts_from_keys(fetch_keys.accounts).await?
        };
        let (accounts_from_storage_key, storages) = if fetch_keys.storage.is_empty() {
            (HashSet::new(), HashSet::new())
        } else {
            self.get_storages_from_keys(fetch_keys.storage).await?
        };
        let transactions = if fetch_keys.block_txs.is_empty() {
            vec![]
        } else {
            self.get_txs_from_keys(fetch_keys.block_txs).await?
        };
        let transaction_receipts = if fetch_keys.block_receipts.is_empty() {
            vec![]
        } else {
            self.get_tx_receipts_from_keys(fetch_keys.block_receipts)
                .await?
        };
        accounts.extend(accounts_from_storage_key);
        let accounts_result: Vec<ProcessedAccount> = accounts.into_iter().collect();
        Ok(ProcessedBlockProofs {
            chain_id,
            mmr_with_headers: convert_to_mmr_with_headers(mmr_with_headers),
            accounts: accounts_result,
            storages: storages.into_iter().collect(),
            transactions,
            transaction_receipts,
        })
    }

    async fn get_headers_from_keys(
        &self,
        keys: HashSet<EvmHeaderKey>,
<<<<<<< HEAD
    ) -> Result<(HashSet<ProcessedHeader>, Vec<MMRMeta>), ProviderError> {
=======
    ) -> Result<HashMap<MMRMeta, HashSet<ProcessedHeader>>, ProviderError> {
>>>>>>> 119b8d1d
        let start_fetch = Instant::now();

        let block_range = keys.iter().map(|x| x.block_number).collect::<Vec<_>>();
        if block_range.is_empty() {
            return Err(ProviderError::FetchKeyError(
                "Block range is empty".to_string(),
            ));
        }
        let target_blocks_batch: Vec<Vec<BlockNumber>> = if block_range.len() == 1 {
            vec![block_range]
        } else {
            self._chunk_vec_blocks_for_indexer(block_range)
        };

        // let chain_id = keys.iter().next().unwrap().chain_id;
        let mut fetched_headers_proofs: HashMap<MMRMeta, HashSet<ProcessedHeader>> = HashMap::new();

        let real_target_blocks = keys.iter().map(|x| x.block_number).collect::<HashSet<_>>();
        for target_blocks in target_blocks_batch {
            let (start_block, end_block) =
                (target_blocks[0], target_blocks[target_blocks.len() - 1]);

            let indexer_response = self
                .header_provider
                .get_headers_proof(start_block, end_block)
                .await?;

            // filter only the keys that are in the real target blocks and create ProcessedHeaders
            let keys_in_real_target_blocks: Vec<ProcessedHeader> = indexer_response
                .headers
                .into_iter()
                .filter(|(block_number, _)| real_target_blocks.contains(block_number))
                .map(|(_, header_proof)| {
                    ProcessedHeader::new(
                        header_proof.rlp_block_header,
                        header_proof.element_index,
                        header_proof.siblings_hashes,
                    )
                })
                .collect();

            let fetched_mmr = indexer_response.mmr_meta;
            let mmr_meta = MMRMeta::from_indexer(fetched_mmr);
            fetched_headers_proofs
                .entry(mmr_meta)
                .and_modify(|existing_headers| {
                    existing_headers.extend(keys_in_real_target_blocks.iter().cloned());
                })
                .or_insert_with(|| keys_in_real_target_blocks.into_iter().collect());
        }

        let duration = start_fetch.elapsed();
        info!("time taken (Headers Proofs Fetch): {:?}", duration);

        if !fetched_headers_proofs.is_empty() {
            Ok(fetched_headers_proofs)
        } else {
            Err(ProviderError::MmrNotFound)
        }
    }

    async fn get_accounts_from_keys(
        &self,
        keys: HashSet<EvmAccountKey>,
    ) -> Result<HashSet<ProcessedAccount>, ProviderError> {
        let mut fetched_accounts_proofs: HashSet<ProcessedAccount> = HashSet::new();
        let start_fetch = Instant::now();

        // group by address
        let mut address_to_block_range: HashMap<Address, Vec<BlockNumber>> = HashMap::new();
        for key in keys {
            let block_range = address_to_block_range.entry(key.address).or_default();
            block_range.push(key.block_number);
        }

        // loop through each address and fetch storages
        for (address, block_range) in address_to_block_range {
            if block_range.is_empty() {
                return Err(ProviderError::FetchKeyError(
                    "Block range is empty".to_string(),
                ));
            }
            let target_blocks_batch: Vec<Vec<BlockNumber>> = if block_range.len() == 1 {
                vec![block_range]
            } else {
                self._chunk_vec_blocks_for_mpt(block_range)
            };

            let mut account_mpt_proofs: Vec<ProcessedMPTProof> = vec![];
            for target_blocks in target_blocks_batch {
                let account_proofs = self
                    .rpc_provider
                    .get_account_proofs(target_blocks.clone(), address)
                    .await?;

                for block in target_blocks {
                    let account_proof = account_proofs
                        .get(&block)
                        .expect("Target block's account proof had not fetched as response")
                        .clone();
                    let account_proof = ProcessedMPTProof::new(block, account_proof.account_proof);
                    account_mpt_proofs.push(account_proof);
                }
            }
            fetched_accounts_proofs.insert(ProcessedAccount::new(address, account_mpt_proofs));
        }
        let duration = start_fetch.elapsed();
        info!("time taken (Accounts Proofs Fetch): {:?}", duration);

        Ok(fetched_accounts_proofs)
    }

    async fn get_storages_from_keys(
        &self,
        keys: HashSet<EvmStorageKey>,
    ) -> Result<(HashSet<ProcessedAccount>, HashSet<ProcessedStorage>), ProviderError> {
        let mut fetched_accounts_proofs: HashSet<ProcessedAccount> = HashSet::new();
        let mut fetched_storage_proofs: HashSet<ProcessedStorage> = HashSet::new();
        let start_fetch = Instant::now();

        // group by address and slot
        let mut address_slot_to_block_range: HashMap<(Address, B256), Vec<u64>> = HashMap::new();
        for key in keys {
            let block_range = address_slot_to_block_range
                .entry((key.address, key.key))
                .or_default();
            block_range.push(key.block_number);
        }

        // loop through each address and fetch storages
        for ((address, storage_slot), block_range) in address_slot_to_block_range {
            if block_range.is_empty() {
                return Err(ProviderError::FetchKeyError(
                    "Block range is empty".to_string(),
                ));
            }
            let target_blocks_batch: Vec<Vec<BlockNumber>> = if block_range.len() == 1 {
                vec![block_range]
            } else {
                self._chunk_vec_blocks_for_mpt(block_range)
            };

            let mut storage_mpt_proof: Vec<ProcessedMPTProof> = vec![];
            let mut account_mpt_proofs: Vec<ProcessedMPTProof> = vec![];
            for target_blocks in target_blocks_batch {
                let storage_proof = self
                    .rpc_provider
                    .get_storage_proofs(target_blocks.clone(), address, storage_slot)
                    .await?;

                for block in target_blocks {
                    let account_proof_response = storage_proof
                        .get(&block)
                        .expect("Target block's account proof had not fetched as response")
                        .clone();
                    account_mpt_proofs.push(ProcessedMPTProof::new(
                        block,
                        account_proof_response.account_proof,
                    ));
                    storage_mpt_proof.push(ProcessedMPTProof::new(
                        block,
                        account_proof_response.storage_proof[0].proof.clone(),
                    ));
                }
            }
            fetched_accounts_proofs.insert(ProcessedAccount::new(address, account_mpt_proofs));
            fetched_storage_proofs.insert(ProcessedStorage::new(
                address,
                storage_slot,
                storage_mpt_proof,
            ));
        }
        let duration = start_fetch.elapsed();
        info!("time taken (Storage Proofs Fetch): {:?}", duration);

        Ok((fetched_accounts_proofs, fetched_storage_proofs))
    }

    pub async fn get_txs_from_keys(
        &self,
        keys: HashSet<EvmBlockTxKey>,
    ) -> Result<Vec<ProcessedTransaction>, ProviderError> {
        let mut fetched_transactions = vec![];
        let start_fetch = Instant::now();

        // group by block number
        let mut block_to_tx_range: HashMap<BlockNumber, Vec<TxIndex>> = HashMap::new();
        for key in keys {
            let tx_range = block_to_tx_range.entry(key.block_number).or_default();
            tx_range.push(key.tx_index);
        }

        for (block_number, tx_range) in block_to_tx_range {
            let mut tx_trie_provider = TxsMptHandler::new(self.tx_provider_url.clone())?;
            loop {
                let trie_response = tx_trie_provider
                    .build_tx_tree_from_block(block_number)
                    .await;

                match trie_response {
                    Ok(_) => break,
                    Err(EthTrieError::RPC(RpcError::Transport(TransportErrorKind::HttpError(
                        http_error,
                    )))) if http_error.status == 429 => {
                        // retry if 429 error
                        tokio::time::sleep(tokio::time::Duration::from_secs(1)).await;
                        continue;
                    }
                    Err(e) => return Err(ProviderError::EthTrieError(e)),
                }
            }

            for tx_index in tx_range {
                let proof = tx_trie_provider
                    .get_proof(tx_index)?
                    .into_iter()
                    .map(Bytes::from)
                    .collect::<Vec<_>>();

                fetched_transactions.push(ProcessedTransaction::new(tx_index, block_number, proof));
            }
        }
        let duration = start_fetch.elapsed();
        info!("time taken (Transaction Fetch): {:?}", duration);
        Ok(fetched_transactions)
    }

    pub async fn get_tx_receipts_from_keys(
        &self,
        keys: HashSet<EvmBlockReceiptKey>,
    ) -> Result<Vec<ProcessedReceipt>, ProviderError> {
        let mut fetched_transaction_receipts = vec![];
        let start_fetch = Instant::now();
        // group by block number
        let mut block_to_tx_range: HashMap<BlockNumber, Vec<TxIndex>> = HashMap::new();
        for key in keys {
            let tx_range = block_to_tx_range.entry(key.block_number).or_default();
            tx_range.push(key.tx_index);
        }

        for (block_number, tx_range) in block_to_tx_range {
            let mut tx_receipt_trie_provider =
                TxReceiptsMptHandler::new(self.tx_provider_url.clone())?;
            loop {
                let trie_response = tx_receipt_trie_provider
                    .build_tx_receipts_tree_from_block(block_number)
                    .await;

                match trie_response {
                    Ok(_) => break,
                    Err(EthTrieError::RPC(RpcError::Transport(TransportErrorKind::HttpError(
                        http_error,
                    )))) if http_error.status == 429 => {
                        // retry if 429 error
                        tokio::time::sleep(tokio::time::Duration::from_secs(1)).await;
                        continue;
                    }
                    Err(e) => return Err(ProviderError::EthTrieError(e)),
                }
            }

            for tx_index in tx_range {
                let proof = tx_receipt_trie_provider
                    .get_proof(tx_index)?
                    .into_iter()
                    .map(Bytes::from)
                    .collect::<Vec<_>>();

                fetched_transaction_receipts.push(ProcessedReceipt::new(
                    tx_index,
                    block_number,
                    proof,
                ));
            }
        }
        let duration = start_fetch.elapsed();
        info!("time taken (Transaction Receipts Fetch): {:?}", duration);
        Ok(fetched_transaction_receipts)
    }
}

#[cfg(test)]
#[cfg(feature = "test_utils")]
mod tests {
    use super::*;
    use crate::provider::evm::provider::EvmProvider;
    use crate::provider::key::categorize_fetch_keys;
    use crate::provider::key::EvmFetchKeyEnvelope;
    use crate::provider::key::{EvmAccountKey, EvmHeaderKey};
    use alloy::primitives::address;
    use dotenv::dotenv;
    use std::sync::Once;

    static INIT: Once = Once::new();

    fn initialize() {
        INIT.call_once(|| {
            dotenv().ok();
        });
    }

    #[tokio::test]
    #[cfg(feature = "test_utils")]
    async fn test_get_proofs_from_header_keys() {
        initialize();
        let target_chain_id = crate::primitives::ChainId::EthereumSepolia;
        let provider = EvmProvider::default();
        let keys = vec![
            EvmFetchKeyEnvelope::Header(EvmHeaderKey::new(target_chain_id, 1)),
            EvmFetchKeyEnvelope::Header(EvmHeaderKey::new(target_chain_id, 2)),
            EvmFetchKeyEnvelope::Header(EvmHeaderKey::new(target_chain_id, 3)),
        ];
        let (chain_id, fetched_keys) = categorize_fetch_keys(keys).into_iter().next().unwrap();
        assert_eq!(chain_id, target_chain_id);
        let proofs = provider.fetch_proofs_from_keys(fetched_keys).await.unwrap();
        assert_eq!(proofs.mmr_with_headers[0].headers.len(), 3);
    }

    #[tokio::test]
    #[cfg(feature = "test_utils")]
    async fn test_get_proofs_from_accounts_keys() {
        initialize();
        let target_chain_id = crate::primitives::ChainId::EthereumSepolia;
        let provider = EvmProvider::default();
        let target_address = address!("7f2c6f930306d3aa736b3a6c6a98f512f74036d4");
        let keys = vec![
            EvmFetchKeyEnvelope::Account(EvmAccountKey::new(
                target_chain_id,
                6127485,
                target_address,
            )),
            EvmFetchKeyEnvelope::Account(EvmAccountKey::new(target_chain_id, 0, target_address)),
            EvmFetchKeyEnvelope::Account(EvmAccountKey::new(
                target_chain_id,
                6127487,
                target_address,
            )),
        ];
        let (chain_id, fetched_keys) = categorize_fetch_keys(keys).into_iter().next().unwrap();
        assert_eq!(chain_id, target_chain_id);
        let proofs = provider.fetch_proofs_from_keys(fetched_keys).await.unwrap();
        assert_eq!(proofs.accounts[0].proofs.len(), 3);
        assert_eq!(proofs.mmr_with_headers[0].headers.len(), 3);
    }

    #[tokio::test]
    #[cfg(feature = "test_utils")]
    async fn test_proofs_from_storage_keys() {
        initialize();
        let start_fetch = Instant::now();
        let target_chain_id = crate::primitives::ChainId::EthereumSepolia;
        let provider = EvmProvider::default();
        let target_address = address!("7f2c6f930306d3aa736b3a6c6a98f512f74036d4");
        let target_slot = B256::ZERO;
        let keys = vec![
            EvmFetchKeyEnvelope::Storage(EvmStorageKey::new(
                target_chain_id,
                0,
                target_address,
                target_slot,
            )),
            EvmFetchKeyEnvelope::Storage(EvmStorageKey::new(
                target_chain_id,
                6127486,
                target_address,
                target_slot,
            )),
            EvmFetchKeyEnvelope::Storage(EvmStorageKey::new(
                target_chain_id,
                6127487,
                target_address,
                target_slot,
            )),
            EvmFetchKeyEnvelope::Storage(EvmStorageKey::new(
                target_chain_id,
                4127497,
                target_address,
                target_slot,
            )),
            EvmFetchKeyEnvelope::Storage(EvmStorageKey::new(
                target_chain_id,
                4127487,
                target_address,
                target_slot,
            )),
            EvmFetchKeyEnvelope::Storage(EvmStorageKey::new(
                target_chain_id,
                4127477,
                target_address,
                target_slot,
            )),
        ];
        let (chain_id, fetched_keys) = categorize_fetch_keys(keys).into_iter().next().unwrap();
        assert_eq!(chain_id, target_chain_id);
        let proofs = provider.fetch_proofs_from_keys(fetched_keys).await.unwrap();
        let duration = start_fetch.elapsed();
        println!("Time taken (Total Proofs Fetch): {:?}", duration);
        assert_eq!(proofs.mmr_with_headers[0].headers.len(), 6);
        assert_eq!(proofs.accounts[0].proofs.len(), 6);
        assert_eq!(proofs.storages[0].proofs.len(), 6);
    }

    #[tokio::test]
    #[cfg(feature = "test_utils")]
    async fn test_get_proofs_from_tx_keys() {
        initialize();
        let target_chain_id = crate::primitives::ChainId::EthereumSepolia;
        let provider = EvmProvider::default();
        let keys = vec![
            EvmFetchKeyEnvelope::Tx(EvmBlockTxKey::new(target_chain_id, 1000, 0)),
            EvmFetchKeyEnvelope::Tx(EvmBlockTxKey::new(target_chain_id, 1001, 1)),
            EvmFetchKeyEnvelope::Tx(EvmBlockTxKey::new(target_chain_id, 1000, 2)),
        ];
        let (chain_id, fetched_keys) = categorize_fetch_keys(keys).into_iter().next().unwrap();
        assert_eq!(chain_id, target_chain_id);
        let proofs = provider.fetch_proofs_from_keys(fetched_keys).await.unwrap();
        assert_eq!(proofs.headers.len(), 2);
        assert_eq!(proofs.transactions.len(), 3);
    }
}<|MERGE_RESOLUTION|>--- conflicted
+++ resolved
@@ -66,11 +66,7 @@
     async fn get_headers_from_keys(
         &self,
         keys: HashSet<EvmHeaderKey>,
-<<<<<<< HEAD
-    ) -> Result<(HashSet<ProcessedHeader>, Vec<MMRMeta>), ProviderError> {
-=======
     ) -> Result<HashMap<MMRMeta, HashSet<ProcessedHeader>>, ProviderError> {
->>>>>>> 119b8d1d
         let start_fetch = Instant::now();
 
         let block_range = keys.iter().map(|x| x.block_number).collect::<Vec<_>>();
