use alloy::primitives::hex::{self};
use alloy::primitives::{FixedBytes, B256, U256};
use anyhow::Result;
use starknet_crypto::Felt;

/// Convert a `FixedBytes<32>` which originally encoded from utf8 string into original utf8 string value
pub fn fixed_bytes_str_to_utf8_str(input_bytes: FixedBytes<32>) -> Result<String> {
    // Find the position of the first zero byte, if any, to trim the padding.
    let trim_position = input_bytes
        .iter()
        .position(|&x| x == 0)
        .unwrap_or(input_bytes.len());
    Ok(String::from_utf8(input_bytes[..trim_position].to_vec())?)
}

/// Convert a utf8 string into `FixedBytes<32>` by padding zero bytes to the end
pub fn utf8_str_to_fixed_bytes32(s: &str) -> FixedBytes<32> {
    let mut fixed_bytes = [0u8; 32];
    let bytes = s.as_bytes();
    for (i, &byte) in bytes.iter().enumerate().take(32) {
        fixed_bytes[i] = byte;
    }

    FixedBytes::from(fixed_bytes)
}

/// Convert a byte array into a hex string
pub fn bytes_to_hex_string(bytes: &[u8]) -> String {
    format!("0x{}", hex::encode(bytes))
}

/// Convert a hex string into a byte array
pub fn hex_string_to_bytes(hex_string: &str) -> Result<Vec<u8>> {
    let hex_string = hex_string.trim_start_matches("0x");
    Ok(hex::decode(hex_string)?)
}

/// Get the last byte of a byte array as a u8
pub fn last_byte_to_u8(bytes: &[u8]) -> u8 {
    *bytes.last().unwrap_or(&0)
}

/// Convert a transaction index to a transaction key
pub fn tx_index_to_tx_key(tx_index: u64) -> String {
    let binding = alloy_rlp::encode(U256::from(tx_index));
    format!("0x{}", hex::encode(binding))
}

<<<<<<< HEAD
/// Convert a [`Felt`] into a [`FixedBytes<32>`
=======
/// Convert a `FieldElement` into a `FixedBytes<32>`
>>>>>>> bdd86c99
pub fn felt_to_bytes32(felt: Felt) -> FixedBytes<32> {
    let felt_bytes = felt.to_bytes_be();
    B256::from(felt_bytes)
}

/// Convert a hex string into integer
pub fn hex_string_to_uint(hex_string: &str) -> u64 {
    let hex_string = hex_string.trim_start_matches("0x");
    u64::from_str_radix(hex_string, 16).expect("Cannot convert hex string to uint")
}

#[cfg(test)]
mod tests {

    use super::*;
    use alloy::primitives::{hex::FromHex, FixedBytes};

    #[test]
    fn test_bytes32_to_str() {
        let value = "0x6d61780000000000000000000000000000000000000000000000000000000000";
        let input = FixedBytes::from_hex(value).unwrap();
        let result = fixed_bytes_str_to_utf8_str(input).unwrap();
        assert_eq!(result, "max".to_string());

        let value = "0x6d696e0000000000000000000000000000000000000000000000000000000000";
        let input = FixedBytes::from_hex(value).unwrap();
        let result = fixed_bytes_str_to_utf8_str(input).unwrap();
        assert_eq!(result, "min".to_string());

        let value = "0x73756d0000000000000000000000000000000000000000000000000000000000";
        let input = FixedBytes::from_hex(value).unwrap();
        let result = fixed_bytes_str_to_utf8_str(input).unwrap();
        assert_eq!(result, "sum".to_string());

        let value = "0x6176670000000000000000000000000000000000000000000000000000000000";
        let input = FixedBytes::from_hex(value).unwrap();
        let result = fixed_bytes_str_to_utf8_str(input).unwrap();
        assert_eq!(result, "avg".to_string());
    }

    #[test]
    fn test_bytes_to_hex_string() {
        let input = [0, 0, 0, 0, 0];
        let result = bytes_to_hex_string(&input);
        assert_eq!(result, "0x0000000000");
        assert_eq!(hex_string_to_bytes(&result).unwrap(), input);

        let input = [0, 0, 0, 9, 2];
        let result = bytes_to_hex_string(&input);
        assert_eq!(result, "0x0000000902");

        let hex = "030fff";
        let input = hex_string_to_bytes(hex).unwrap();
        assert_eq!(input, [3, 15, 255]);
        let result = bytes_to_hex_string(&input);
        assert_eq!(result, "0x030fff");
        assert_eq!(hex_string_to_bytes(&result).unwrap(), input);
    }

    #[test]
    fn test_last_byte_to_u8() {
        let input = [0, 0, 0, 0, 0];
        let result = last_byte_to_u8(&input);
        assert_eq!(result, 0);

        let input = [0, 0, 0, 9, 2];
        let result = last_byte_to_u8(&input);
        assert_eq!(result, 2);

        let input = [0, 0, 0, 9, 255];
        let result = last_byte_to_u8(&input);
        assert_eq!(result, 255);
    }

    #[test]
    fn test_tx_index_to_tx_key() {
        // no rlp prefix
        let tx_index = 127u64;
        let tx_key = tx_index_to_tx_key(tx_index);
        let expected_tx_key = "0x7f".to_string();

        assert_eq!(tx_key, expected_tx_key);

        // rlpx prefix
        let tx_index = 303u64;
        let tx_key = tx_index_to_tx_key(tx_index);
        let expected_tx_key = "0x82012f".to_string();

        assert_eq!(tx_key, expected_tx_key);
    }

    #[test]
    fn test_felt_to_bytes32() {
        let felt =
            Felt::from_hex("0x034d4ff54bc5c6cfee6719bfaa94ffa374071e8d656b74823681a955e9033dd9")
                .unwrap();
        let bytes32 = felt_to_bytes32(felt);
        assert_eq!(bytes32, felt.to_bytes_be());
    }

    #[test]
    fn test_hex_string_to_uint() {
        let hex_string = "0x1b";
        let result = hex_string_to_uint(hex_string);
        assert_eq!(result, 27);
    }
}<|MERGE_RESOLUTION|>--- conflicted
+++ resolved
@@ -46,11 +46,7 @@
     format!("0x{}", hex::encode(binding))
 }
 
-<<<<<<< HEAD
-/// Convert a [`Felt`] into a [`FixedBytes<32>`
-=======
-/// Convert a `FieldElement` into a `FixedBytes<32>`
->>>>>>> bdd86c99
+/// Convert a [`Felt`] into a [`FixedBytes<32>`]
 pub fn felt_to_bytes32(felt: Felt) -> FixedBytes<32> {
     let felt_bytes = felt.to_bytes_be();
     B256::from(felt_bytes)
