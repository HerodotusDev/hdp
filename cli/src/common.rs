use anyhow::Result;
use hdp_preprocessor::{
    compile::config::CompilerConfig, module_registry::ModuleRegistry, PreProcessor,
};
use hdp_primitives::{
    aggregate_fn::{AggregationFunction, FunctionContext},
    config::Config,
    processed_types::cairo_format::AsCairoFormat,
    task::{
        datalake::{
            block_sampled::BlockSampledDatalake, compute::Computation, envelope::DatalakeEnvelope,
            transactions::TransactionsInBlockDatalake, DatalakeCompute,
        },
        TaskEnvelope,
    },
};
use std::{fs, path::PathBuf};
use tracing_subscriber::FmtSubscriber;

use clap::Parser;
use hdp_processor::Processor;

use tracing::{info, Level};

use crate::{
    commands::{DataLakeCommands, HDPCli, HDPCliCommands},
    interactive,
    query::{SubmitBatchQuery, Task},
};

pub async fn run() -> anyhow::Result<()> {
    let start_run = std::time::Instant::now();
    let cli = init_cli()?;
    match cli.command {
        HDPCliCommands::Start => {
            interactive::run_interactive().await?;
        }
        HDPCliCommands::RunDatalake {
            preprocessor_output_file,
            sound_run_cairo_file,
            output_file,
            cairo_pie_file,
            aggregate_fn_id,
            aggregate_fn_ctx,
            datalake,
        } => {
            datalake_entry_run(
                aggregate_fn_id,
                aggregate_fn_ctx,
                datalake,
                preprocessor_output_file,
                sound_run_cairo_file,
                output_file,
                cairo_pie_file,
            )
            .await?
        }

        HDPCliCommands::RunModule {
            program_hash,
            local_class_path,
            save_fetch_keys_file,
            module_inputs,
            dry_run_cairo_file,
            preprocessor_output_file,
            sound_run_cairo_file,
            output_file,
            cairo_pie_file,
        } => {
            module_entry_run(
                program_hash,
                local_class_path,
                save_fetch_keys_file,
                module_inputs,
                dry_run_cairo_file,
                preprocessor_output_file,
                sound_run_cairo_file,
                output_file,
                cairo_pie_file,
            )
            .await?;
        }
        HDPCliCommands::Run {
            request_file,
            dry_run_cairo_file,
            preprocessor_output_file,
            sound_run_cairo_file,
            output_file,
            cairo_pie_file,
        } => {
            entry_run(
                request_file,
                dry_run_cairo_file,
                preprocessor_output_file,
                sound_run_cairo_file,
                output_file,
                cairo_pie_file,
            )
            .await?;
        }
    }
    let duration_run = start_run.elapsed();
    info!("HDP Cli Finished in: {:?}", duration_run);
    Ok(())
}

/// Initialize the CLI
fn init_cli() -> Result<HDPCli> {
    let subscriber = FmtSubscriber::builder()
        .with_max_level(Level::INFO)
        .finish();

    tracing::subscriber::set_global_default(subscriber).expect("setting default subscriber failed");
    let cli = HDPCli::parse();
    dotenv::dotenv().ok();
    Ok(cli)
}

#[allow(clippy::too_many_arguments)]
pub async fn module_entry_run(
    class_hash: Option<String>,
    local_class_path: Option<PathBuf>,
    save_fetch_keys_file: Option<PathBuf>,
    module_inputs: Vec<String>,
    dry_run_cairo_file: Option<PathBuf>,
    preprocessor_output_file: Option<PathBuf>,
    sound_run_cairo_file: Option<PathBuf>,
    output_file: Option<PathBuf>,
    cairo_pie_file: Option<PathBuf>,
) -> Result<()> {
    let config = Config::init(
        dry_run_cairo_file,
        sound_run_cairo_file,
        save_fetch_keys_file,
    )
    .await;
    let module_registry = ModuleRegistry::new();
    let module = module_registry
        .get_extended_module_from_class_source_string(class_hash, local_class_path, module_inputs)
        .await?;
    // TODO: for now, we only support one task if its a module
    let tasks = vec![TaskEnvelope::Module(module)];

    handle_running_tasks(
        config,
        tasks,
        preprocessor_output_file,
        output_file,
        cairo_pie_file,
    )
    .await?;
    Ok(())
}

#[allow(clippy::too_many_arguments)]
pub async fn datalake_entry_run(
    aggregate_fn_id: AggregationFunction,
    aggregate_fn_ctx: Option<FunctionContext>,
    datalake: DataLakeCommands,
    pre_processor_output: Option<PathBuf>,
    sound_run_cairo_file: Option<PathBuf>,
    output_file: Option<PathBuf>,
    cairo_pie_file: Option<PathBuf>,
) -> Result<()> {
    let config = Config::init(None, sound_run_cairo_file, None).await;
    let parsed_datalake = match datalake {
        DataLakeCommands::BlockSampled {
            block_range_start,
            block_range_end,
            sampled_property,
            increment,
        } => DatalakeEnvelope::BlockSampled(BlockSampledDatalake::new(
            11155111,
            block_range_start,
            block_range_end,
            increment,
            sampled_property,
        )),
        DataLakeCommands::TransactionsInBlock {
            target_block,
            sampled_property,
            start_index,
            end_index,
            increment,
            included_types,
        } => DatalakeEnvelope::TransactionsInBlock(TransactionsInBlockDatalake::new(
            11155111,
            target_block,
            sampled_property,
            start_index,
            end_index,
            increment,
            included_types,
        )),
    };
    let tasks = vec![TaskEnvelope::DatalakeCompute(DatalakeCompute::new(
        parsed_datalake,
        Computation::new(aggregate_fn_id, aggregate_fn_ctx),
    ))];

    handle_running_tasks(
        config,
        tasks,
        pre_processor_output,
        output_file,
        cairo_pie_file,
    )
    .await?;
    Ok(())
}

pub async fn handle_running_tasks(
    config: Config,
    tasks: Vec<TaskEnvelope>,
    pre_processor_output_file: Option<PathBuf>,
    output_file: Option<PathBuf>,
    cairo_pie_file: Option<PathBuf>,
) -> Result<()> {
    let compiler_config = CompilerConfig {
        dry_run_program_path: config.dry_run_program_path.clone(),
        provider_config: config.chains,
        save_fetch_keys_file: config.save_fetch_keys_file.clone(),
    };
    let preprocessor = PreProcessor::new_with_config(compiler_config);
    let preprocessor_result = preprocessor.process(tasks).await?;

    if pre_processor_output_file.is_none() {
        info!("Finished pre processing the data");
        Ok(())
    } else {
        let input_string = serde_json::to_string_pretty(&preprocessor_result.as_cairo_format())
            .map_err(|e| anyhow::anyhow!("Failed to serialize preprocessor result: {}", e))?;
        if let Some(input_file_path) = pre_processor_output_file {
            fs::write(&input_file_path, input_string)
                .map_err(|e| anyhow::anyhow!("Unable to write input file: {}", e))?;
            info!(
                "Finished pre processing the data, saved the input file in {}",
                input_file_path.display()
            );
            if output_file.is_none() && cairo_pie_file.is_none() {
                Ok(())
            } else {
                info!("Starting processing the data... ");
                let output_file_path = output_file
                    .ok_or_else(|| anyhow::anyhow!("Output file path should be specified"))?;
                let pie_file_path = cairo_pie_file
                    .ok_or_else(|| anyhow::anyhow!("PIE path should be specified"))?;
                let processor = Processor::new(config.sound_run_program_path.clone());
                let processor_result = processor
                    .process(preprocessor_result, &pie_file_path)
                    .await?;
                fs::write(
                    &output_file_path,
                    serde_json::to_string_pretty(&processor_result).map_err(|e| {
                        anyhow::anyhow!("Failed to serialize processor result: {}", e)
                    })?,
                )
                .map_err(|e| anyhow::anyhow!("Unable to write output file: {}", e))?;

                info!(
                    "Finished processing the data, saved the output file in {} and pie file in {}",
                    output_file_path.display(),
                    pie_file_path.display()
                );
                Ok(())
            }
        } else {
            Err(anyhow::anyhow!("Cairo input path should be specified"))
        }
    }
}

pub async fn entry_run(
    request_file: PathBuf,
    dry_run_cairo_file: Option<PathBuf>,
    pre_processor_output_file: PathBuf,
    sound_run_cairo_file: Option<PathBuf>,
    output_file: Option<PathBuf>,
    cairo_pie_file: Option<PathBuf>,
) -> Result<()> {
    let request_context =
        fs::read_to_string(request_file).expect("No request file exist in the path");
    let parsed: SubmitBatchQuery = serde_json::from_str(&request_context)
        .expect("Invalid format of request. Cannot parse it.");
    let config = Config::init(dry_run_cairo_file, sound_run_cairo_file, None).await;
    let module_registry = ModuleRegistry::new();
    let mut task_envelopes = Vec::new();
    for task in parsed.tasks {
        match task {
            Task::DatalakeCompute(task) => {
                task_envelopes.push(TaskEnvelope::DatalakeCompute(task));
            }
            Task::Module(task) => {
                let module = module_registry
                    .get_extended_module_from_class_source(
                        Some(task.program_hash),
                        None,
                        task.inputs,
                    )
                    .await?;
                task_envelopes.push(TaskEnvelope::Module(module));
            }
        }
    }
<<<<<<< HEAD
    let compiler_config = CompilerConfig {
        dry_run_program_path: PathBuf::from(&config.dry_run_program_path),
        provider_config: config.chains,
        save_fetch_keys_file: config.save_fetch_keys_file.clone(),
    };
    let preprocessor = PreProcessor::new_with_config(compiler_config);
    let preprocessor_result = preprocessor.process(task_envelopes).await?;
    let input_string = serde_json::to_string_pretty(&preprocessor_result.as_cairo_format())
        .map_err(|e| anyhow::anyhow!("Failed to serialize preprocessor result: {}", e))?;
    fs::write(&pre_processor_output_file, input_string)
        .map_err(|e| anyhow::anyhow!("Unable to write input file: {}", e))?;
    info!(
        "Finished pre processing the data, saved the input file of cairo program in {}",
        pre_processor_output_file.display()
    );
    if output_file.is_none() && cairo_pie_file.is_none() {
        Ok(())
    } else {
        info!("Starting processing the data... ");
        let output_file_path =
            output_file.ok_or_else(|| anyhow::anyhow!("Output file path should be specified"))?;
        let pie_file_path =
            cairo_pie_file.ok_or_else(|| anyhow::anyhow!("PIE path should be specified"))?;
        let processor = Processor::new(config.sound_run_program_path.clone());
        let processor_result = processor
            .process(preprocessor_result, &pie_file_path)
            .await?;
        fs::write(
            &output_file_path,
            serde_json::to_string_pretty(&processor_result)
                .map_err(|e| anyhow::anyhow!("Failed to serialize processor result: {}", e))?,
        )
        .map_err(|e| anyhow::anyhow!("Unable to write output file: {}", e))?;

        info!(
            "Finished processing the data, saved the output file in {} and pie file in {}",
            output_file_path.display(),
            pie_file_path.display()
        );
        Ok(())
    }
=======
    handle_running_tasks(
        config,
        task_envelopes,
        Some(pre_processor_output_file),
        output_file,
        cairo_pie_file,
    )
    .await?;
    Ok(())
>>>>>>> 9918a8eb
}<|MERGE_RESOLUTION|>--- conflicted
+++ resolved
@@ -302,49 +302,6 @@
             }
         }
     }
-<<<<<<< HEAD
-    let compiler_config = CompilerConfig {
-        dry_run_program_path: PathBuf::from(&config.dry_run_program_path),
-        provider_config: config.chains,
-        save_fetch_keys_file: config.save_fetch_keys_file.clone(),
-    };
-    let preprocessor = PreProcessor::new_with_config(compiler_config);
-    let preprocessor_result = preprocessor.process(task_envelopes).await?;
-    let input_string = serde_json::to_string_pretty(&preprocessor_result.as_cairo_format())
-        .map_err(|e| anyhow::anyhow!("Failed to serialize preprocessor result: {}", e))?;
-    fs::write(&pre_processor_output_file, input_string)
-        .map_err(|e| anyhow::anyhow!("Unable to write input file: {}", e))?;
-    info!(
-        "Finished pre processing the data, saved the input file of cairo program in {}",
-        pre_processor_output_file.display()
-    );
-    if output_file.is_none() && cairo_pie_file.is_none() {
-        Ok(())
-    } else {
-        info!("Starting processing the data... ");
-        let output_file_path =
-            output_file.ok_or_else(|| anyhow::anyhow!("Output file path should be specified"))?;
-        let pie_file_path =
-            cairo_pie_file.ok_or_else(|| anyhow::anyhow!("PIE path should be specified"))?;
-        let processor = Processor::new(config.sound_run_program_path.clone());
-        let processor_result = processor
-            .process(preprocessor_result, &pie_file_path)
-            .await?;
-        fs::write(
-            &output_file_path,
-            serde_json::to_string_pretty(&processor_result)
-                .map_err(|e| anyhow::anyhow!("Failed to serialize processor result: {}", e))?,
-        )
-        .map_err(|e| anyhow::anyhow!("Unable to write output file: {}", e))?;
-
-        info!(
-            "Finished processing the data, saved the output file in {} and pie file in {}",
-            output_file_path.display(),
-            pie_file_path.display()
-        );
-        Ok(())
-    }
-=======
     handle_running_tasks(
         config,
         task_envelopes,
@@ -354,5 +311,4 @@
     )
     .await?;
     Ok(())
->>>>>>> 9918a8eb
 }